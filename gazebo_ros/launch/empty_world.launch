--- conflicted
+++ resolved
@@ -10,12 +10,9 @@
   <arg name="physics" default="ode"/>
   <arg name="verbose" default="false"/>
   <arg name="world_name" default="worlds/empty.world"/> <!-- Note: the world_name is with respect to GAZEBO_RESOURCE_PATH environmental variable -->
-<<<<<<< HEAD
   <arg name="respawn_gazebo" default="false"/>
-=======
   <arg name="use_clock_frequency" default="false"/>
   <arg name="pub_clock_frequency" default="100"/>
->>>>>>> bb727917
 
   <!-- set use_sim_time flag -->
   <group if="$(arg use_sim_time)">
@@ -33,14 +30,10 @@
   <arg     if="$(arg debug)" name="script_type" value="debug"/>
 
   <!-- start gazebo server-->
-<<<<<<< HEAD
-  <node name="gazebo" pkg="gazebo_ros" type="$(arg script_type)" respawn="$(arg respawn_gazebo)" output="screen"
-=======
   <group if="$(arg use_clock_frequency)">
     <param name="gazebo/pub_clock_frequency" value="$(arg pub_clock_frequency)" />
   </group>
-  <node name="gazebo" pkg="gazebo_ros" type="$(arg script_type)" respawn="false" output="screen"
->>>>>>> bb727917
+  <node name="gazebo" pkg="gazebo_ros" type="$(arg script_type)" respawn="$(arg respawn_gazebo)" output="screen"
 	args="$(arg command_arg1) $(arg command_arg2) $(arg command_arg3) -e $(arg physics) $(arg extra_gazebo_args) $(arg world_name)" />
 	
   <!-- start gazebo client -->
