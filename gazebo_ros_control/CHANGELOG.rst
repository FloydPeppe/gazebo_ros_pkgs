^^^^^^^^^^^^^^^^^^^^^^^^^^^^^^^^^^^^^^^^
Changelog for package gazebo_ros_control
^^^^^^^^^^^^^^^^^^^^^^^^^^^^^^^^^^^^^^^^

<<<<<<< HEAD
2.5.1 (2015-08-16)
------------------
=======
2.4.9 (2015-08-16)
------------------
* Import changes from jade-branch
* add missing dependencies
>>>>>>> c36c113a
* Fix DefaultRobotHWSim puts robotNamespace twice
  DefaultRobotHWSim::initSim() member function uses both
  namespaced NodeHandle and robot_namespace string to create
  parameter names.
  For example,  if a robotNamespace is "rrbot",
  DefaultRobotHWSim tries to get parameters from following names:
  - /rrbot/rrbot/gazebo_ros_control/pid_gains/*
  - /rrbot/rrbot/joint_limits/*
  This commit change these names to:
  - /rrbot/gazebo_ros_control/pid_gains/*
  - /rrbot/joint_limits/*
<<<<<<< HEAD
* Added a comment about the need of libgazebo5-dev in runtime
* Added elevator plugin
* Use c++11
* run_depend on libgazebo5-dev (`#323 <https://github.com/ros-simulation/gazebo_ros_pkgs/issues/323>`_)
  Declare the dependency.
  It can be fixed later if we don't want it.
* Contributors: Akiyoshi Ochiai, Jose Luis Rivero, Nate Koenig, Steven Peters

* Fix DefaultRobotHWSim puts robotNamespace twice
  DefaultRobotHWSim::initSim() member function uses both
  namespaced NodeHandle and robot_namespace string to create
  parameter names.
  For example,  if a robotNamespace is "rrbot",
  DefaultRobotHWSim tries to get parameters from following names:
  - /rrbot/rrbot/gazebo_ros_control/pid_gains/*
  - /rrbot/rrbot/joint_limits/*
  This commit change these names to:
  - /rrbot/gazebo_ros_control/pid_gains/*
  - /rrbot/joint_limits/*
* Added a comment about the need of libgazebo5-dev in runtime
* Added elevator plugin
* Use c++11
* run_depend on libgazebo5-dev
* Contributors: Akiyoshi Ochiai, Jose Luis Rivero, Nate Koenig, Steven Peters

2.5.0 (2015-04-30)
------------------
* run_depend on libgazebo5-dev instead of gazebo5
* Changed the rosdep key for gazebo to gazebo5, for Jade Gazebo5 will be used.
* Contributors: Steven Peters, William Woodall
=======
* Add ifdefs to fix build with gazebo2
  It was broken by `#315 <https://github.com/ros-simulation/gazebo_ros_pkgs/issues/315>`_.
  Fixes `#321 <https://github.com/ros-simulation/gazebo_ros_pkgs/issues/321>`_.
* Use Joint::SetParam for joint velocity motors
  Before gazebo5, Joint::SetVelocity and SetMaxForce
  were used to set joint velocity motors.
  The API has changed in gazebo5, to use Joint::SetParam
  instead.
  The functionality is still available through the SetParam API.
* Set GAZEBO_CXX_FLAGS to fix c++11 compilation errors
* Contributors: Akiyoshi Ochiai, Jose Luis Rivero, Steven Peters, ipa-fxm
>>>>>>> c36c113a

2.4.8 (2015-03-17)
------------------
* Merge pull request `#244 <https://github.com/ros-simulation/gazebo_ros_pkgs/issues/244>`_ from cottsay/control-urdf-fix
  gazebo_ros_control: add urdf to downstream catkin deps
* Added emergency stop support.
* Contributors: Adolfo Rodriguez Tsouroukdissian, Jim Rothrock, Scott K Logan

2.4.7 (2014-12-15)
------------------
* move declaration for DefaultRobotHWSim to header file
* Contributors: ipa-fxm

2.4.6 (2014-09-01)
------------------
* Update default_robot_hw_sim.cpp
* Reduced changes
* Fix to work with gazebo3
* Fix build with gazebo4 and indigo
* Update package.xml
  Add new maintainer.
* Contributors: Adolfo Rodriguez Tsouroukdissian, Jose Luis Rivero, Nate Koenig, hsu

2.4.5 (2014-08-18)
------------------
* Fix typo: GAZEBO_VERSION_MAJOR -> GAZEBO_MAJOR_VERSION
* Port fix_build branch for indigo-devel
  See pull request `#221 <https://github.com/ros-simulation/gazebo_ros_pkgs/issues/221>`_
* Contributors: Jose Luis Rivero, Steven Peters

2.4.4 (2014-07-18)
------------------
* Update package.xml
  Add new maintainer.
* Should fix build error for binary releases.
  See: http://www.ros.org/debbuild/indigo.html?q=gazebo_ros_control
* Updated package.xml
* gazebo_ros_control: default_robot_hw_sim:  Suppressing pid error message
  Depends on `ros-controls/control_toolbox#21 <https://github.com/ros-controls/control_toolbox/issues/21>`_
* Revert 4776545, as it belongs in indigo-devel.
* Fix repo names in package.xml's
* gazebo_ros_control: default_robot_hw_sim: Suppressing pid error message, depends on `ros-controls/control_toolbox#21 <https://github.com/ros-controls/control_toolbox/issues/21>`_
* gazebo_ros_control: Add dependency on angles
* gazebo_ros_control: Add build-time dependency on gazebo
  This fixes a regression caused by a889ef8b768861231a67b78781514d834f631b8e
* Contributors: Adolfo Rodriguez Tsouroukdissian, Alexander Bubeck, Dave Coleman, Jon Binney, Jonathan Bohren, Scott K Logan

2.4.3 (2014-05-12)
------------------
* Compatibility with Indigo's ros_control.
  Also fixes `#184 <https://github.com/ros-simulation/gazebo_ros_pkgs/issues/184>`_.
* Remove build-time dependency on gazebo_ros.
* Fix broken build due to wrong rosconsole macro use
* Contributors: Adolfo Rodriguez Tsouroukdissian

2.4.2 (2014-03-27)
------------------
* merging from hydro-devel
* bump patch version for indigo-devel to 2.4.1
* merging from indigo-devel after 2.3.4 release
* Merge branch 'hydro-devel' of github.com:ros-simulation/gazebo_ros_pkgs into indigo-devel
* "2.4.0"
* catkin_generate_changelog
* Contributors: John Hsu

2.4.1 (2013-11-13)
------------------

2.3.5 (2014-03-26)
------------------
* Removed some debugging code.
* joint->SetAngle() and joint->SetVelocity() are now used to control
  position-controlled joints and velocity-controlled joints that do not
  have PID gain values stored on the Parameter Server.
* Position-controlled and velocity-controlled joints now use PID controllers
  instead of calling SetAngle() or SetVelocity(). readSim() now longer calls
  angles::shortest_angular_distance() when a joint is prismatic.
  PLUGINLIB_EXPORT_CLASS is now used to register the plugin.
* gazebo_ros_control now depends on control_toolbox.
* Added support for the position hardware interface. Completed support for the
  velocity hardware interface.
* Removed the "support more hardware interfaces" line.
* Contributors: Jim Rothrock

2.3.4 (2013-11-13)
------------------
* rerelease because sdformat became libsdformat, but we also based change on 2.3.4 in hydro-devel.
* Merge pull request `#144 <https://github.com/ros-simulation/gazebo_ros_pkgs/issues/144>`_ from meyerj/fix-125
  Fixed `#125 <https://github.com/ros-simulation/gazebo_ros_pkgs/issues/125>`_: ``gazebo_ros_control``: controlPeriod greater than the simulation period causes unexpected results
* Merge pull request `#134 <https://github.com/ros-simulation/gazebo_ros_pkgs/issues/134>`_ from meyerj/gazebo-ros-control-use-model-nh
  ``gazebo_ros_control``: Use the model NodeHandle to get the ``robot_description`` parameter
* ``gazebo_ros_control``: added GazeboRosControlPlugin::Reset() method that resets the timestamps on world reset
* ``gazebo_ros_control``: call writeSim() for each Gazebo world update independent of the control period
* ``gazebo_ros_pkgs``: use GetMaxStepSize() for the Gazebo simulation period
* ``gazebo_ros_control``: use the model NodeHandle to get the ``robot_description`` parameter
* Add missing ``run_depend`` to urdf in ``gazebo_ros_control``
* Remove dependency to meta-package ``ros_controllers``

2.4.0 (2013-10-14)
------------------

2.3.3 (2013-10-10)
------------------
* Eliminated a joint_name variable and replaced it with `joint_names_[j]`.
  Modified some lines so that they fit in 100 columns. These changes were made
  in order to be consistent with the rest of the file.
* Merge remote-tracking branch 'upstream/hydro-devel' into hydro-devel
* joint_limits_interface is now used to enforce limits on effort-controlled
  joints.
* Added "joint_limits_interface" and "urdf" to the component list.
* Additional parameters are passed to `robot_hw_sim->initSim()`. These parameters
  are used by the joint limits interface.
* Added "joint_limits_interface" and "urdf" to the build dependency list.
* Added the robot_namespace and urdf_model parameters to `initSim()`.
* Added the urdf_string parameter to `parseTransmissionsFromURDF()`.

2.3.2 (2013-09-19)
------------------

2.3.1 (2013-08-27)
------------------
* Cleaned up template, fixes for header files
* Renamed plugin to match file name, tweaked CMakeLists
* Created a header file for the ros_control gazebo plugin

2.3.0 (2013-08-12)
------------------
* Renamed ros_control_plugin, updated documentation

2.2.1 (2013-07-29)
------------------

2.2.0 (2013-07-29)
------------------
* Standardized the way ROS nodes are initialized in gazebo plugins
* Remove find_package(SDF) from CMakeLists.txt
  It is sufficient to find gazebo, which will export the information
  about the SDFormat package.
* Merge branch 'hydro-devel' into tranmission_parsing
* Doc and debug update
* Merged hydro-devel
* Hid debug info
* Merged from Hydro-devel
* Merge branch 'hydro-devel' into tranmission_parsing
* Moved trasmission parsing to ros_control

2.1.5 (2013-07-18)
------------------

2.1.4 (2013-07-14)
------------------
* Fixed for Jenkins broken dependency on SDF in ros_control

2.1.3 (2013-07-13)
------------------

2.1.2 (2013-07-12)
------------------
* Cleaned up CMakeLists.txt for all gazebo_ros_pkgs
* 2.1.1

2.1.1 (2013-07-10 19:11)
------------------------
* Fixed errors and deprecation warnings from Gazebo 1.9 and the sdformat split
* making RobotHWSim::initSim pure virtual
* Cleaning up code
* Adding install targets

2.1.0 (2013-06-27)
------------------
* Made version match the rest of gazebo_ros_pkgs per bloom
* Added dependency on ros_controllers
* Clarifying language in readme
* Made default period Gazebo's period
* Made control period optional
* Tweaked README
* Added support for reading <tranmission> tags and other cleaning up
* Renamed RobotSim to RobotHWSim
* Renaming all gazebo_ros_control stuff to be in the same package
* Refactoring gazebo_ros_control packages into a single package, removing exampls (they will go elsewhere)
* updating readme for gazebo_ros_control
* Merging in gazebo_ros_control
* making gazebo_ros_control a metapackage
* Moving readme
* Merging readmes
* eating this
* Merging gazebo_ros_control and ros_control_gazebo

2.0.2 (2013-06-20)
------------------

2.0.1 (2013-06-19)
------------------

2.0.0 (2013-06-18)
------------------<|MERGE_RESOLUTION|>--- conflicted
+++ resolved
@@ -2,15 +2,8 @@
 Changelog for package gazebo_ros_control
 ^^^^^^^^^^^^^^^^^^^^^^^^^^^^^^^^^^^^^^^^
 
-<<<<<<< HEAD
 2.5.1 (2015-08-16)
 ------------------
-=======
-2.4.9 (2015-08-16)
-------------------
-* Import changes from jade-branch
-* add missing dependencies
->>>>>>> c36c113a
 * Fix DefaultRobotHWSim puts robotNamespace twice
   DefaultRobotHWSim::initSim() member function uses both
   namespaced NodeHandle and robot_namespace string to create
@@ -22,7 +15,6 @@
   This commit change these names to:
   - /rrbot/gazebo_ros_control/pid_gains/*
   - /rrbot/joint_limits/*
-<<<<<<< HEAD
 * Added a comment about the need of libgazebo5-dev in runtime
 * Added elevator plugin
 * Use c++11
@@ -53,7 +45,11 @@
 * run_depend on libgazebo5-dev instead of gazebo5
 * Changed the rosdep key for gazebo to gazebo5, for Jade Gazebo5 will be used.
 * Contributors: Steven Peters, William Woodall
-=======
+
+2.4.9 (2015-08-16)
+------------------
+* Import changes from jade-branch
+* add missing dependencies
 * Add ifdefs to fix build with gazebo2
   It was broken by `#315 <https://github.com/ros-simulation/gazebo_ros_pkgs/issues/315>`_.
   Fixes `#321 <https://github.com/ros-simulation/gazebo_ros_pkgs/issues/321>`_.
@@ -65,7 +61,6 @@
   The functionality is still available through the SetParam API.
 * Set GAZEBO_CXX_FLAGS to fix c++11 compilation errors
 * Contributors: Akiyoshi Ochiai, Jose Luis Rivero, Steven Peters, ipa-fxm
->>>>>>> c36c113a
 
 2.4.8 (2015-03-17)
 ------------------
